<img width="640" alt="3FAD4652-488F-4F6F-A744-4C2AA5855E92" src="https://github.com/user-attachments/assets/73b701ff-2db8-4d72-9ad3-42b7e1db537f">

**StaffSpy** is a staff scraper library for LinkedIn.

## Features

- Scrapes staff from a company on **LinkedIn**
- Obtains skills, experiences, certifications & more
- Aggregates the employees in a Pandas DataFrame

[Video Guide for StaffSpy](https://youtu.be/qAqaqwhil7E) - _updated for release v0.1.4_

### Installation

```
pip install -U staffspy
```

_Python version >= [3.10](https://www.python.org/downloads/release/python-3100/) required_

### Usage

```python
<<<<<<< HEAD
from pathlib import Path
from staffspy import scrape_staff, SolverType
=======
from staffspy import LinkedInAccount, SolverType
from pathlib import Path

>>>>>>> 0d116a96
session_file = Path(__file__).resolve().parent / "session.pkl"
account = LinkedInAccount(
    ## credentials - remove these to sign in with browser
    username="myemail@gmail.com",
    password="mypassword",
    solver_api_key="CAP-6D6A8CE981803A309A0D531F8B4790BC", # optional but needed if hit with captcha
    solver_service=SolverType.CAPSOLVER,
    
    session_file=str(session_file), # save login cookies to only log in once (lasts a week or so)
    log_level=1, # 0 for no logs
)

# search by company
staff = account.scrape_staff(
    company_name="openai",
    search_term="software engineer",
    location="london",
    extra_profile_data=True, # fetch all past experiences, schools, & skills
    max_results=50, # can go up to 1000
)
# or fetch by user ids
users = account.scrape_users(
    user_ids=['williamhgates', 'rbranson', 'jeffweiner08']
)
staff.to_csv("staff.csv", index=False)
users.to_csv("users.csv", index=False)
```

#### Browser login

If you rather use a browser to log in, install the browser add-on to StaffSpy .

```pip install staffspy[browser]```

Do not pass the ```username``` & ```password``` params, then a browser will open to sign in to LinkedIn on the first sign-in. Press enter after signing in to begin scraping.

### Output
| profile_id     | name          | first_name | last_name | location                                 | age | position                                   | followers | connections | premium | company | past_company1 | past_company2 | school                                         | extra_school                   | skill1    | skill2      | skill3     | is_connection | premium | creator | potential_email                               | profile_link                                | profile_photo |
|----------------|---------------|------------|-----------|------------------------------------------|-----|--------------------------------------------|-----------|-------------|---------|---------|---------------|---------------|-----------------------------------------------|-------------------------------|-----------|-------------|------------|---------------|----------|---------|----------------------------------------------|---------------------------------------------|-----------------------------------------------------------------------------------------------------------------------------------|
| javiersierra2102 | Javier Sierra | Javier     | Sierra    | London, England, United Kingdom           | 39  | Software Engineer                          | 735       | 725         | FALSE   | OpenAI  | Meta           | Oculus VR     | Hult International Business School            | Universidad Simón Bolívar     | Java      | JavaScript  | C++        | FALSE         | FALSE    | FALSE   | javier.sierra@openai.com, jsierra@openai.com | https://www.linkedin.com/in/javiersierra2102 | https://media.licdn.com/dms/image/C4D03AQHEyUg1kGT08Q/profile-displayphoto-shrink_800_800/0/1516504680512?e=1727913600&v=beta&t=3enCmNDBtJ7LxfbW6j1hDD8qNtHjO2jb2XTONECxUXw |
| dougli          | Douglas Li    | Douglas    | Li        | London, England, United Kingdom           | 37  | @ OpenAI UK, previously at Meta            | 583       | 401         | FALSE   | OpenAI  | Shift Lab      | Facebook      | Washington University in St. Louis            |                               | Java      | Python      | JavaScript | FALSE         | TRUE     | FALSE   | douglas.li@openai.com, dli@openai.com        | https://www.linkedin.com/in/dougli           | https://media.licdn.com/dms/image/D4E03AQETmRyb3_GB8A/profile-displayphoto-shrink_800_800/0/1687996628597?e=1727913600&v=beta&t=HRYGJ4RxsTMcPF1YcSikXlbz99hx353csho3PWT6fOQ |
| nkartashov      | Nick Kartashov| Nick       | Kartashov | London, England, United Kingdom           | 33  | Software Engineer                          | 2186      | 2182        | TRUE    | OpenAI  | Google         | DeepMind      | St. Petersburg Academic University            | Bioinformatics Institute      | Teamwork  | Java        | Haskell    | FALSE         | FALSE    | FALSE   | nick.kartashov@openai.com, nkartashov@openai.com | https://www.linkedin.com/in/nkartashov      | https://media.licdn.com/dms/image/D4E03AQEjOKxC5UgwWw/profile-displayphoto-shrink_800_800/0/1680706122689?e=1727913600&v=beta&t=m-JnG9nm0zxp1Z7njnInwbCoXyqa3AN-vJZntLfbzQ4 |




### Parameters for `scrape_staff()`

```plaintext
Optional 
├── company_name (str): 
|    company identifier on linkedin, will search for that company if that company id does not exist
|    e.g. openai from https://www.linkedin.com/company/openai
|
├── user_id (str): 
|    alternative to company_name, provide user identifier on linkedin, will find this user's company and then proceed
|    e.g. dougmcmillon from https://www.linkedin.com/in/dougmcmillon
|
├── search_term (str): 
|    staff title to search for
|    e.g. software engineer
|
├── location (str): 
|    location the staff resides
|    e.g. london
│
├── extra_profile_data (bool)
|    fetches educations, experiences, skills, certifications (Default false)
│
├── max_results (int): 
|    number of staff to fetch, default/max is 1000 for a search imposed by LinkedIn
│
├── session_file (str): 
|    file path to save session cookies, so only one manual login is needed.
|    can use mult profiles this way
│
├── username (str): 
|    linkedin account email
│
├── password (str): 
|    linkedin account password
|
├── solver_service (SolverType): 
|    solves the captcha using the desired service - either CapSolver, or 2Captcha (worse of the two)
|
├── solver_api_key (str): 
|    api key for the solver provider
│
├── log_level (int): 
|    Controls the verbosity of the runtime printouts 
|    (0 prints only errors, 1 is info, 2 is all logs. Default is 0.)
```

### Staff Schema
```plaintext
Staff
├── Personal Information
│   ├── search_term
│   ├── id
│   ├── name
│   ├── first_name
│   ├── last_name
│   ├── location
│   └── bio
│
├── Professional Details
│   ├── position
│   ├── profile_id
│   ├── profile_link
│   ├── potential_emails
│   └── estimated_age
│
├── Social Connectivity
│   ├── followers
│   ├── connections
│   └── mutuals_count
│
├── Status
│   ├── influencer
│   ├── creator
│   ├── premium
│   └── is_connection
│
├── Visuals
│   └── profile_photo
│
├── Skills
│   ├── name
│   └── endorsements
│
├── Experiences
│   ├── from_date
│   ├── to_date
│   ├── duration
│   ├── title
│   ├── company
│   ├── location
│   └── emp_type
│
├── Certifications
│   ├── title
│   ├── issuer
│   ├── date_issued
│   ├── cert_id
│   └── cert_link
│
└── Educational Background
    ├── years
    ├── school
    └── degree
```
### LinkedIn notes
    - only 1000 max results per search
    - extra_profile_data increases runtime by O(n)

## Frequently Asked Questions

---

**Q: Can I get my account banned?**  
**A:** It is a possibility, although there are no recorded incidents. Let me know if you are the first.

---

**Q: Scraped 999 staff members, with 869 hidden LinkedIn Members?**  
**A:** It means your LinkedIn account is bad. Not sure how they classify it but unverified email, new account, low connections and a bunch of factors go into it.

---

**Q: Encountering issues with your queries?**  
**A:** If problems
persist, [submit an issue](https://github.com/cullenwatson/StaffSpy/issues).

---<|MERGE_RESOLUTION|>--- conflicted
+++ resolved
@@ -21,14 +21,9 @@
 ### Usage
 
 ```python
-<<<<<<< HEAD
 from pathlib import Path
-from staffspy import scrape_staff, SolverType
-=======
 from staffspy import LinkedInAccount, SolverType
-from pathlib import Path
-
->>>>>>> 0d116a96
+
 session_file = Path(__file__).resolve().parent / "session.pkl"
 account = LinkedInAccount(
     ## credentials - remove these to sign in with browser
